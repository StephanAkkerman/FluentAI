--- conflicted
+++ resolved
@@ -29,7 +29,6 @@
 
 ## Table of Contents 🗂
 
-<<<<<<< HEAD
 *   [Key Features](#key-features-)
 *   [How it Works](#how-it-works-%EF%B8%8F)
 *   [Demo](#demo-)
@@ -71,30 +70,6 @@
     G --> H[Output: Flashcard Data];
     H --> I(Save to Anki);
 ```
-=======
-- [Prerequisites](#prerequisites-)
-- [Installation](#installation-)
-    - [Using `pip`](#using-pip)
-    - [Building from Source](#building-from-source)
-- [Usage](#usage-)
-    - [Docker](#docker-) 
-- [Citation](#citation-)
-- [Contributing](#contributing-)
-- [License](#license-)
-
-## Prerequisites 📋
-
-### Hardware
-This project will work only if you have a Windows or Linux device with a GPU that supports CUDA. The recommended amount of VRAM to run mnemorai is minumum 8GB.
-
-### Software
-Before starting, make sure you have the following requirements:
-
-- [Anki](https://apps.ankiweb.net/) installed on your device.
-- [Anki-Connect](https://foosoft.net/projects/anki-connect/) This add-on allows you to add cards to Anki from the command line.
-- [Python](https://www.python.org/downloads/) installed on your device (check the supported versions at the top).
-- [React](https://react.dev) installed on your device (optional).
->>>>>>> a77cdf3b
 
 1.  **Input:** You provide a word and its language.
 2.  **Processing:** The backend translates the word, finds a phonetically similar keyword in English, generates a linking sentence (verbal cue) using an LLM, and creates an image based on that sentence.
@@ -105,15 +80,9 @@
 
 See mnemorai in action!
 
-<<<<<<< HEAD
 https://github.com/user-attachments/assets/89927ebb-91b2-4883-bd65-df8b3706852d
 
 ## The Science Behind It 🔬
-=======
-```bash
-pip install backend/. --extra-index-url https://download.pytorch.org/whl/cu128
-```
->>>>>>> a77cdf3b
 
 mnemorai utilizes the **Keyword Mnemonic** technique, a scientifically validated method for vocabulary acquisition. It works by creating an acoustic link (a similar-sounding keyword in your native language) and an imagery link (a mental image connecting the keyword to the target word's meaning). This dual-coding approach enhances memory encoding and retrieval.
 
@@ -129,7 +98,6 @@
 
 An NVIDIA GPU is necessary for the backend to function optimally. The software can run on CPU (theoretically), but performance will be significantly slower and is not recommended.
 
-<<<<<<< HEAD
 - **Minimum**:
     - **RAM:** 16 GB
     - **GPU**: NVIDIA GPU with at least 6 GB VRAM
@@ -147,13 +115,6 @@
 *   (Optional Frontend) Node.js and npm/yarn.
 
 ## Installation 🛠️
-=======
-   ```bash
-   pip install backend/. --extra-index-url https://download.pytorch.org/whl/cu124
-   ```
-
-## Usage ⌨️
->>>>>>> a77cdf3b
 
 1.  **Clone the Repository:**
     ```bash
@@ -181,14 +142,10 @@
         cd backend
         pip install -r gpu-requirements.txt
         ```
-
-<<<<<<< HEAD
+        
 5.  **Configure AnkiConnect:**
     *   Open Anki, go to `Tools` -> `Add-ons` -> `AnkiConnect` -> `Config`.
     *   Restart Anki after changing the config.
-=======
-If you would like to build and host the front-end yourself you can do so by executing these commands.
->>>>>>> a77cdf3b
 
 6.  **(Optional) Install Frontend Dependencies:**
     ```bash
