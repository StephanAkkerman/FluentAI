--- conflicted
+++ resolved
@@ -32,7 +32,6 @@
   };
 
   return (
-<<<<<<< HEAD
     <header className="sticky top-0 z-50 w-full bg-white dark:bg-gray-900 border-b border-gray-200 dark:border-gray-700 shadow-sm transition-all duration-300">
       <div className="max-w-6xl mx-auto px-4 sm:px-6 lg:px-8">
         <div className="flex items-center justify-between h-16">
@@ -96,20 +95,6 @@
             </button>
           </div>
         </div>
-=======
-    <header className="w-full flex items-center justify-between p-4 border-b border-gray-200 dark:border-gray-700 bg-white dark:bg-gray-900 shadow-sm">
-      <div className="flex items-center space-x-4">
-        <Image
-          src={logo}
-          alt="mnemorai Logo"
-          width={50}
-          height={50}
-          className="transition-transform duration-300 hover:rotate-12"
-        />
-        <h1 className="text-2xl font-bold text-transparent bg-clip-text bg-gradient-to-r from-blue-500 to-teal-400">
-          mnemorai
-        </h1>
->>>>>>> 86c421f7
       </div>
 
       {/* Mobile menu */}
