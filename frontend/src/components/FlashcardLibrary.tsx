--- conflicted
+++ resolved
@@ -1,13 +1,7 @@
 import Flashcard from '@/components/Flashcard';
 import Button from '@/components/ui/Button';
 import { Card as FlashCard } from '@/interfaces/CardInterfaces';
-<<<<<<< HEAD
 import { useToast } from '@/contexts/ToastContext';
-=======
-import { AnkiService } from '@/services/anki/ankiService';
-import { AlertCircle, ChevronLeft, ChevronRight, Library, RefreshCw } from 'lucide-react';
-import { useCallback, useEffect, useState } from 'react';
->>>>>>> 86c421f7
 
 const ankiService = new AnkiService();
 
